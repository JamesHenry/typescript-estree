--- conflicted
+++ resolved
@@ -2674,22 +2674,22 @@
       });
       break;
     }
-<<<<<<< HEAD
-
+    case SyntaxKind.InferType: {
+      Object.assign(result, {
+        type: AST_NODE_TYPES.TSInferType,
+        typeParameter: convertChildType(node.typeParameter)
+      });
+      break;
+    }
     case SyntaxKind.TypeAssertionExpression: {
       Object.assign(result, {
         type: AST_NODE_TYPES.TSTypeAssertion,
         typeAnnotation: convertChildType(node.type),
         expression: convertChild(node.expression)
-=======
-    case SyntaxKind.InferType: {
-      Object.assign(result, {
-        type: AST_NODE_TYPES.TSInferType,
-        typeParameter: convertChildType(node.typeParameter)
->>>>>>> edf27273
-      });
-      break;
-    }
+      });
+      break;
+    }
+
     default:
       deeplyCopy();
   }
