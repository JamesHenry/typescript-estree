--- conflicted
+++ resolved
@@ -2689,7 +2689,6 @@
       });
       break;
     }
-<<<<<<< HEAD
     case SyntaxKind.AsExpression: {
       Object.assign(result, {
         type: AST_NODE_TYPES.TSAsExpression,
@@ -2698,8 +2697,6 @@
       });
       break;
     }
-
-=======
     case SyntaxKind.InferType: {
       Object.assign(result, {
         type: AST_NODE_TYPES.TSInferType,
@@ -2707,7 +2704,6 @@
       });
       break;
     }
->>>>>>> 6690f0bc
     default:
       deeplyCopy();
   }
