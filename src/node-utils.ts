--- conflicted
+++ resolved
@@ -353,11 +353,7 @@
  * @param  {ts.Node}  node TypeScript AST node
  * @returns {string}     declaration kind
  */
-<<<<<<< HEAD
-function getDeclarationKind(node: ts.Node): 'type' | 'let' | 'const' | 'var' {
-=======
 function getDeclarationKind(node: ts.Node): 'let' | 'const' | 'var' {
->>>>>>> fb10ef23
   switch (node.kind) {
     case SyntaxKind.VariableDeclarationList:
       if (node.flags & ts.NodeFlags.Let) {
