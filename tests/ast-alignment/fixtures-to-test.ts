import glob from 'glob';
import fs from 'fs';
import path from 'path';

import jsxKnownIssues from '../jsx-known-issues';

interface Fixture {
  filename: string;
  jsx: boolean;
  ignoreSourceType: boolean;
}

interface FixturePatternConfig {
  pattern: string;
  jsx: boolean;
  ignoreSourceType: boolean;
}

interface CreateFixturePatternConfig {
  ignore?: string[];
  fileType?: string;
  ignoreSourceType?: string[];
}

const fixturesDirPath = path.join(__dirname, '../fixtures');

class FixturesTester {
  protected fixtures: FixturePatternConfig[] = [];

  constructor() {}

  /**
   * Utility to generate a FixturePatternConfig object containing the glob pattern for specific subsections of the fixtures/ directory,
   * including the capability to ignore specific nested patterns.
   *
   * @param {string} fixturesSubPath the sub-path within the fixtures/ directory
   * @param {CreateFixturePatternConfig?} config an optional configuration object with optional sub-paths to ignore and/or parse with sourceType: module
   */
  public addFixturePatternConfig(
    fixturesSubPath: string,
    config: CreateFixturePatternConfig = {}
  ) {
    if (!fs.existsSync(path.join(fixturesDirPath, fixturesSubPath))) {
      throw new Error(
        `Registered path '${path.join(
          __dirname,
          fixturesSubPath
        )}' was not found`
      );
    }

    const ignore = config.ignore || [];
    const fileType = config.fileType || 'js';
    const ignoreSourceType = config.ignoreSourceType || [];
    const jsx = fileType === 'js' || fileType === 'jsx' || fileType === 'tsx';

    /**
     * The TypeScript compiler gives us the "externalModuleIndicator" to allow typescript-estree do dynamically detect the "sourceType".
     * Babel has similar feature sourceType='unambiguous' but its not perfect, and in some specific cases we sill have to enforce it.
     * Known issues:
     * - https://github.com/babel/babel/issues/9213
     */
    if (ignoreSourceType.length) {
      ignore.push(...ignoreSourceType);
      for (const fixture of ignoreSourceType) {
        this.fixtures.push({
          // It needs to be the full path from within fixtures/ for the pattern
          pattern: `${fixturesSubPath}/${fixture}.src.${fileType}`,
          ignoreSourceType: true,
          jsx
        });
      }
    }

    this.fixtures.push({
      pattern: `${fixturesSubPath}/!(${ignore.join('|')}).src.${fileType}`,
      ignoreSourceType: false,
      jsx
    });
  }

  public getFixtures(): Fixture[] {
    return this.fixtures
      .map(fixture =>
        glob
          .sync(`${fixturesDirPath}/${fixture.pattern}`, {})
          .map(filename => ({
            filename,
            ignoreSourceType: fixture.ignoreSourceType,
            jsx: fixture.jsx
          }))
      )
      .reduce((acc, x) => acc.concat(x), []);
  }
}

/**
 * An class with FixturePatternConfigs
 */
const tester = new FixturesTester();

/**
 * JSX fixtures which have known issues for typescript-estree
 */
const jsxFilesWithKnownIssues = jsxKnownIssues.map(f => f.replace('jsx/', ''));

/**
 * Current random error difference on jsx/invalid-no-tag-name.src.js
 * ts-estree - SyntaxError
 * Babel - RangeError
 *
 * Reported here: https://github.com/babel/babel/issues/6680
 */
jsxFilesWithKnownIssues.push('invalid-no-tag-name');

tester.addFixturePatternConfig('javascript/basics');

tester.addFixturePatternConfig('comments', {
  ignore: [
    /**
     * Template strings seem to also be affected by the difference in opinion between different parsers in:
     * https://github.com/babel/babel/issues/6681
     */
    'no-comment-template', // Purely AST diffs
    'template-string-block' // Purely AST diffs
  ]
});

tester.addFixturePatternConfig('javascript/templateStrings', {
  ignore: ['**/*']
});

tester.addFixturePatternConfig('javascript/arrayLiteral');

tester.addFixturePatternConfig('javascript/simple-literals');

tester.addFixturePatternConfig('javascript/directives');

tester.addFixturePatternConfig('javascript/experimentalObjectRestSpread', {
  ignore: [
    /**
     * Trailing comma is not permitted after a "RestElement" in Babel
     */
    'invalid-rest-trailing-comma'
  ]
});

tester.addFixturePatternConfig('javascript/arrowFunctions', {
  ignore: [
    /**
     * Expected babel parse errors - all of these files below produce parse errors in espree
     * as well, but the TypeScript compiler is so forgiving during parsing that typescript-estree
     * does not actually error on them and will produce an AST.
     *
     * We are also unable to leverage diagnostics effectively here. The relevant TypeScript diagnostic is:
     *
     * (ts 3.2) 2300 "Duplicate identifier '{0}'."
     *
     * ...but this is heavily overloaded. It will also report an error for an object with two properties
     * with the same name, for example.
     */
    'error-dup-params', // babel parse errors
    'error-strict-dup-params' // babel parse errors
  ]
});

tester.addFixturePatternConfig('javascript/bigIntLiterals');
tester.addFixturePatternConfig('javascript/binaryLiterals');
tester.addFixturePatternConfig('javascript/blockBindings');

tester.addFixturePatternConfig('javascript/classes', {
  ignore: [
    /**
     * super() is being used outside of constructor. Other parsers (e.g. espree, acorn) do not error on this.
     */
    'class-one-method-super' // babel parse errors
  ]
});

tester.addFixturePatternConfig('javascript/defaultParams');

tester.addFixturePatternConfig('javascript/destructuring');
tester.addFixturePatternConfig('javascript/destructuring-and-arrowFunctions');
tester.addFixturePatternConfig('javascript/destructuring-and-blockBindings');
tester.addFixturePatternConfig('javascript/destructuring-and-defaultParams');
tester.addFixturePatternConfig('javascript/destructuring-and-forOf');
tester.addFixturePatternConfig('javascript/destructuring-and-spread');

tester.addFixturePatternConfig('javascript/experimentalAsyncIteration');
tester.addFixturePatternConfig('javascript/experimentalDynamicImport');
tester.addFixturePatternConfig('javascript/exponentiationOperators');
tester.addFixturePatternConfig('javascript/experimentalOptionalCatchBinding');

tester.addFixturePatternConfig('javascript/for');
tester.addFixturePatternConfig('javascript/forIn', {
  ignore: [
    /**
     * Error: AST difference
     * ts-estree: ArrayPattern
     * babel: ArrayExpression
     */
    'for-in-array',
    /**
     * Error: AST difference
     * ts-estree: AssignmentExpression
     * babel: AssignmentPattern
     */
    'for-in-with-bare-assigment',
    /**
     * Babel correctly errors on this file, and we can report on it via:
     * TS 1189 (ts 3.2) "The variable declaration of a 'for...in' statement cannot have an initializer."
     *
     * However, if we enable that, we get a lot of cases which ts-estree errors on, but Babel doesn't.
     * Therefore, leaving this as the one ignored case for now.
     *
     * TODO: Investigate this in more detail
     */
    'for-in-with-assigment' // babel parse errors
  ]
});

tester.addFixturePatternConfig('javascript/forOf', {
  ignore: [
    /**
     * Error: AST difference
     * ts-estree: ArrayPattern
     * babel: ArrayExpression
     */
    'for-of-array'
  ]
});
tester.addFixturePatternConfig('javascript/generators');
tester.addFixturePatternConfig('javascript/globalReturn');
tester.addFixturePatternConfig('javascript/importMeta');
tester.addFixturePatternConfig('javascript/labels');

tester.addFixturePatternConfig('javascript/modules', {
  ignore: [
    /**
     * Expected babel parse errors - ts-estree is not currently throwing
     */
    'invalid-export-named-default' // babel parse errors
  ],
  ignoreSourceType: ['error-function', 'error-strict', 'error-delete']
});

tester.addFixturePatternConfig('javascript/newTarget');

tester.addFixturePatternConfig('javascript/objectLiteral');
tester.addFixturePatternConfig('javascript/objectLiteralComputedProperties');

tester.addFixturePatternConfig('javascript/objectLiteralDuplicateProperties', {
  ignore: [
    /**
     * Babel throws SyntaxError: Redefinition of __proto__ property
     *
     * TypeScript reports it via the overloaded TS 2300 "Duplicate identifier '{0}'.", which we
     * do not currently enable as per the notes above.
     */
    'error-proto-string-property', // babel parse errors
    /**
     * ts-estree throws thanks to TS 1117 (ts 3.2 at time of writing)
     * "An object literal cannot have multiple properties with the same name in strict mode."
     *
     * Babel does not throw for some reason...
     */
    'strict-duplicate-properties' // ts-estree parse errors
  ]
});

tester.addFixturePatternConfig('javascript/objectLiteralShorthandMethods');
tester.addFixturePatternConfig('javascript/objectLiteralShorthandProperties');
tester.addFixturePatternConfig('javascript/octalLiterals');
tester.addFixturePatternConfig('javascript/regex');
tester.addFixturePatternConfig('javascript/regexUFlag');
tester.addFixturePatternConfig('javascript/regexYFlag');
tester.addFixturePatternConfig('javascript/restParams');
tester.addFixturePatternConfig('javascript/spread');
tester.addFixturePatternConfig('javascript/unicodeCodePointEscapes');

/* ================================================== */

tester.addFixturePatternConfig('jsx', {
  ignore: jsxFilesWithKnownIssues
});
tester.addFixturePatternConfig('jsx-useJSXTextNode');

/* ================================================== */

/**
 * TSX-SPECIFIC FILES
 */

tester.addFixturePatternConfig('tsx', {
  fileType: 'tsx'
});

/* ================================================== */

/**
 * TYPESCRIPT-SPECIFIC FILES
 */

tester.addFixturePatternConfig('typescript/babylon-convergence', {
  fileType: 'ts'
});

tester.addFixturePatternConfig('typescript/basics', {
  fileType: 'ts',
  ignore: [
    /**
     * TypeScript does not report any diagnostics for this file, but Babel throws:
     * [SyntaxError: Unexpected token, expected "{" (2:8)
      1 | class Foo {
    > 2 |   foo?();
        |         ^
      3 |   bar?(): string;
      4 |   private baz?(): string;
      5 | }]
     */
    'class-with-optional-methods', // babel parse errors
    /**
     * There are number of things that can be reported in this file, so it's not great
     * for comparison purposes.
     *
     * Nevertheless, Babel appears to throw on syntax that TypeScript doesn't report on directly.
     *
     * TODO: Investigate in more depth, potentially split up different parts of the interface
     */
    'interface-with-all-property-types', // babel parse errors
    /**
     * PR for generic ArrowFunctionExpression ranges has been merged into Babel: https://github.com/babel/babel/pull/9295
     * TODO: remove me in next babel > 7.2.3
     */
    'arrow-function-with-type-parameters',
    /**
     * Babel: ClassDeclaration + abstract: true
     * ts-estree: TSAbstractClassDeclaration
     */
    'abstract-class-with-abstract-properties',
    /**
     * Babel: ClassProperty + abstract: true
     * ts-estree: TSAbstractClassProperty
     */
    'abstract-class-with-abstract-readonly-property',
    /**
     * Babel: TSExpressionWithTypeArguments
     * ts-estree: ClassImplements
     */
    'class-with-implements-generic-multiple',
    'class-with-implements-generic',
    'class-with-implements',
    'class-with-extends-and-implements',
    /**
     * Babel error: parameterName is not included into range of TSTypeAnnotation
     * TODO: report it to babel
     */
    'type-guard-in-method',
    /**
     * there is difference in range between babel and ts-estree
     */
    'export-declare-const-named-enum',
    /**
     * Other major AST differences (e.g. fundamentally different node types)
     */
    'class-with-mixin',
    'function-with-types-assignation',
    'interface-extends-multiple',
    'interface-extends',
    'interface-type-parameters',
    'interface-with-extends-type-parameters',
    'interface-with-generic',
    'interface-with-jsdoc',
    'interface-with-optional-properties',
    'interface-without-type-annotation',
    'interface-with-method',
    'type-guard-in-interface',
    'typed-method-signature',
    'typed-this',
    /**
     * Babel bug for parsing exported abstract interface
     * https://github.com/babel/babel/issues/9304
     */
    'abstract-interface',
    /**
<<<<<<< HEAD
     * AST difference
     * ts-estree: heritage = []
     * babel: heritage = undefined
     */
    'interface-with-method',
    /**
     * Babel bug for optional or abstract methods?
=======
     * Babel bug for optional or abstract methods
     * https://github.com/babel/babel/issues/9305
>>>>>>> 9b575de4
     */
    'abstract-class-with-abstract-method', // babel parse errors
    'abstract-class-with-optional-method', // babel parse errors
    'declare-class-with-optional-method', // babel parse errors
    /**
     * PR for parameter property ranges has been merged into Babel: https://github.com/babel/babel/pull/9284
     * TODO: remove me in next babel > 7.2.3
     */
    'class-with-private-parameter-properties',
    'class-with-protected-parameter-properties',
    'class-with-public-parameter-properties',
    'class-with-readonly-parameter-properties',
    /**
     * PR for type import has been merged into Babel: https://github.com/babel/babel/pull/9302
     * TODO: remove me in next babel > 7.2.3
     */
    'import-type',
    'import-type-with-type-parameters-in-type-reference',
    /**
     * PR for BigInt support has been merged into Babel: https://github.com/babel/babel/pull/9230
     * TODO: remove me in next babel > 7.2.3
     */
    'typed-keyword-bigint',
    /**
     * Not yet supported in Babel https://github.com/babel/babel/issues/9228
     * Directive field is not added to module and namespace
     */
    'directive-in-module',
    'directive-in-namespace',
    /**
     * PR for type assertions ranges has been merged into Babel: https://github.com/babel/babel/pull/9284
     * TODO: remove me in next babel > 7.2.3
     */
    'type-assertion'
  ],
  ignoreSourceType: [
    /**
     * Babel reports sourceType script
     * https://github.com/babel/babel/issues/9213
     */
    'export-assignment',
    'import-equal-declaration',
    'import-export-equal-declaration'
  ]
});

tester.addFixturePatternConfig('typescript/decorators/accessor-decorators', {
  fileType: 'ts'
});
tester.addFixturePatternConfig('typescript/decorators/class-decorators', {
  fileType: 'ts'
});
tester.addFixturePatternConfig('typescript/decorators/method-decorators', {
  fileType: 'ts'
});
tester.addFixturePatternConfig('typescript/decorators/parameter-decorators', {
  fileType: 'ts'
});
tester.addFixturePatternConfig('typescript/decorators/property-decorators', {
  fileType: 'ts'
});

tester.addFixturePatternConfig('typescript/expressions', {
  fileType: 'ts',
  ignore: [
    /**
     * there is difference in range between babel and ts-estree
     */
    'tagged-template-expression-type-arguments'
  ]
});

tester.addFixturePatternConfig('typescript/errorRecovery', {
  fileType: 'ts',
  ignore: [
    /**
     * PR with errors in empty extends and implements has been merged into Babel: https://github.com/babel/babel/pull/9292
     * TODO: remove me in next babel > 7.2.3
     */
    'interface-empty-extends',
    'class-extends-empty-implements'
  ]
});

tester.addFixturePatternConfig('typescript/types', {
  fileType: 'ts',
  ignore: [
    /**
     * AST difference
     */
    'function-with-rest',
    'constructor-with-rest',
    'index-signature',
    'index-signature-readonly',
    'literal-number-negative'
  ]
});

tester.addFixturePatternConfig('typescript/declare', {
  fileType: 'ts',
  ignore: [
    /**
     * AST difference
     * ts-estree: heritage = []
     * babel: heritage = undefined
     */
    'interface',
    /**
     * AST difference
     * ts-estree: TSAbstractClassDeclaration
     * babel: ClassDeclaration[abstract=true]
     */
    'abstract-class'
  ]
});

tester.addFixturePatternConfig('typescript/namespaces-and-modules', {
  fileType: 'ts',
  ignore: [
    /**
     * Minor AST difference
     */
    'nested-internal-module'
  ],
  ignoreSourceType: [
    'module-with-default-exports',
    'ambient-module-declaration-with-import',
    'declare-namespace-with-exported-function'
  ]
});

const fixturesToTest = tester.getFixtures();

export { fixturesToTest };<|MERGE_RESOLUTION|>--- conflicted
+++ resolved
@@ -373,28 +373,22 @@
     'interface-with-jsdoc',
     'interface-with-optional-properties',
     'interface-without-type-annotation',
-    'interface-with-method',
     'type-guard-in-interface',
-    'typed-method-signature',
     'typed-this',
     /**
-     * Babel bug for parsing exported abstract interface
-     * https://github.com/babel/babel/issues/9304
-     */
-    'abstract-interface',
-    /**
-<<<<<<< HEAD
      * AST difference
      * ts-estree: heritage = []
      * babel: heritage = undefined
      */
     'interface-with-method',
     /**
-     * Babel bug for optional or abstract methods?
-=======
+     * Babel bug for parsing exported abstract interface
+     * https://github.com/babel/babel/issues/9304
+     */
+    'abstract-interface',
+    /**
      * Babel bug for optional or abstract methods
      * https://github.com/babel/babel/issues/9305
->>>>>>> 9b575de4
      */
     'abstract-class-with-abstract-method', // babel parse errors
     'abstract-class-with-optional-method', // babel parse errors
