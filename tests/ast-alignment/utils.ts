import isPlainObject from 'lodash.isplainobject';
import { AST_NODE_TYPES } from '../../src/ast-node-types';

/**
 * By default, pretty-format (within Jest matchers) retains the names/types of nodes from the babylon AST,
 * quick and dirty way to avoid that is to JSON.stringify and then JSON.parser the
 * ASTs before comparing them with pretty-format
 *
 * @param {Object} ast raw AST
 * @returns {Object} normalized AST
 */
export function normalizeNodeTypes(ast: any): any {
  return JSON.parse(JSON.stringify(ast));
}

/**
 * Removes the given keys from the given AST object recursively
 * @param root A JavaScript object to remove keys from
 * @param keysToOmit Names and predicate functions use to determine what keys to omit from the final object
 * @param nodes advance ast modifications
 * @returns {Object} formatted object
 */
export function omitDeep(
  root: any,
  keysToOmit: { key: string; predicate: Function }[],
  nodes: Record<string, (node: any, parent: any) => void> = {}
) {
  function shouldOmit(keyName: string, val: any): boolean {
    if (keysToOmit && keysToOmit.length) {
      return keysToOmit.some(
        keyConfig => keyConfig.key === keyName && keyConfig.predicate(val)
      );
    }
    return false;
  }

  function visit(node: any, parent: any) {
    if (!node) {
      return;
    }

    for (const prop in node) {
      if (node.hasOwnProperty(prop)) {
        if (shouldOmit(prop, node[prop])) {
          delete node[prop];
          continue;
        }

        const child = node[prop];

        if (Array.isArray(child)) {
          for (const el of child) {
            visit(el, node);
          }
        } else if (isPlainObject(child)) {
          visit(child, node);
        }
      }
    }

    if (typeof node.type === 'string' && node.type in nodes) {
      nodes[node.type](node, parent);
    }
  }

  visit(root, null);
  return root;
}

/**
 * Common predicates for Babylon AST preprocessing
 */
const always = () => true;
const ifNumber = (val: any) => typeof val === 'number';

/**
 * - Babylon wraps the "Program" node in an extra "File" node, normalize this for simplicity for now...
 * - Remove "start" and "end" values from Babylon nodes to reduce unimportant noise in diffs ("loc" data will still be in
 * each final AST and compared).
 *
 * @param {Object} ast raw babylon AST
 * @returns {Object} processed babylon AST
 */
export function preprocessBabylonAST(ast: any): any {
  return omitDeep(
    ast.program,
    [
      {
        key: 'start',
        // only remove the "start" number (not the "start" object within loc)
        predicate: ifNumber
      },
      {
        key: 'end',
        // only remove the "end" number (not the "end" object within loc)
        predicate: ifNumber
      },
      {
        key: 'identifierName',
        predicate: always
      },
      {
        key: 'extra',
        predicate: always
      },
      {
        key: 'innerComments',
        predicate: always
      },
      {
        key: 'leadingComments',
        predicate: always
      },
      {
        key: 'trailingComments',
        predicate: always
      },
      {
        key: 'guardedHandlers',
        predicate: always
      },
      {
        key: 'interpreter',
        predicate: always
      }
    ],
    {
      /**
       * Not yet supported in Babel https://github.com/babel/babel/issues/9228
       */
      StringLiteral(node: any) {
        node.type = 'Literal';
      },
      /**
       * Not yet supported in Babel https://github.com/babel/babel/issues/9228
       */
      NumericLiteral(node: any) {
        node.type = 'Literal';
      },
      /**
       * Not yet supported in Babel https://github.com/babel/babel/issues/9228
       */
      BooleanLiteral(node: any) {
        node.type = 'Literal';
        node.raw = String(node.value);
      },
      /**
       * Awaiting feedback on Babel issue https://github.com/babel/babel/issues/9231
       */
      TSCallSignatureDeclaration(node: any) {
        if (node.typeAnnotation) {
          node.returnType = node.typeAnnotation;
          delete node.typeAnnotation;
        }
        if (node.parameters) {
          node.params = node.parameters;
          delete node.parameters;
        }
      },
      /**
       * Awaiting feedback on Babel issue https://github.com/babel/babel/issues/9231
       */
      TSConstructSignatureDeclaration(node: any) {
        if (node.typeAnnotation) {
          node.returnType = node.typeAnnotation;
          delete node.typeAnnotation;
        }
        if (node.parameters) {
          node.params = node.parameters;
          delete node.parameters;
        }
      },
      /**
       * Awaiting feedback on Babel issue https://github.com/babel/babel/issues/9231
       */
      TSFunctionType(node: any) {
        if (node.typeAnnotation) {
          node.returnType = node.typeAnnotation;
          delete node.typeAnnotation;
        }
        if (node.parameters) {
          node.params = node.parameters;
          delete node.parameters;
        }
      },
      /**
       * Awaiting feedback on Babel issue https://github.com/babel/babel/issues/9231
       */
      TSConstructorType(node: any) {
        if (node.typeAnnotation) {
          node.returnType = node.typeAnnotation;
          delete node.typeAnnotation;
        }
        if (node.parameters) {
          node.params = node.parameters;
          delete node.parameters;
        }
      },
      /**
<<<<<<< HEAD
       * Awaiting feedback on Babel issue https://github.com/babel/babel/issues/9231
       */
      TSMethodSignature(node: any) {
        if (node.typeAnnotation) {
          node.returnType = node.typeAnnotation;
          delete node.typeAnnotation;
        }
        if (node.parameters) {
          node.params = node.parameters;
          delete node.parameters;
=======
       * We want this node to be different
       * @see https://github.com/JamesHenry/typescript-estree/issues/109
       */
      TSTypeParameter(node: any) {
        if (node.name) {
          node.name = {
            loc: {
              start: {
                column: node.loc.start.column,
                line: node.loc.start.line
              },
              end: {
                column: node.loc.start.column + node.name.length,
                line: node.loc.start.line
              }
            },
            name: node.name,
            range: [node.range[0], node.range[0] + node.name.length],
            type: AST_NODE_TYPES.Identifier
          };
>>>>>>> 66ae0474
        }
      }
    }
  );
}

/**
 * There is currently a really awkward difference in location data for Program nodes
 * between different parsers in the ecosystem. Hack around this by removing the data
 * before comparing the ASTs.
 *
 * See: https://github.com/babel/babel/issues/6681
 *
 * @param {Object} ast the raw AST with a Program node at its top level
 * @param {boolean} ignoreSourceType fix for issues with unambiguous type detection
 * @returns {Object} the ast with the location data removed from the Program node
 */
export function removeLocationDataAndSourceTypeFromProgramNode(
  ast: any,
  ignoreSourceType: boolean
) {
  delete ast.loc;
  delete ast.range;
  if (ignoreSourceType) {
    delete ast.sourceType;
  }
  return ast;
}<|MERGE_RESOLUTION|>--- conflicted
+++ resolved
@@ -197,7 +197,6 @@
         }
       },
       /**
-<<<<<<< HEAD
        * Awaiting feedback on Babel issue https://github.com/babel/babel/issues/9231
        */
       TSMethodSignature(node: any) {
@@ -208,7 +207,9 @@
         if (node.parameters) {
           node.params = node.parameters;
           delete node.parameters;
-=======
+        }
+      },
+      /**
        * We want this node to be different
        * @see https://github.com/JamesHenry/typescript-estree/issues/109
        */
@@ -229,7 +230,6 @@
             range: [node.range[0], node.range[0] + node.name.length],
             type: AST_NODE_TYPES.Identifier
           };
->>>>>>> 66ae0474
         }
       }
     }
